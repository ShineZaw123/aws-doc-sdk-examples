--- conflicted
+++ resolved
@@ -12,13 +12,10 @@
       versions:
         - sdk_version: 3
           block_content: cross_RDSDataTracker_PHP_block.xml
-<<<<<<< HEAD
-=======
     Python:
       versions:
         - sdk_version: 3
           block_content: cross_RDSDataTracker_Python_block.xml
->>>>>>> e493a50c
   services:
     rds:
     ses:
